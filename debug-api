--- conflicted
+++ resolved
@@ -155,13 +155,9 @@
 ''(An alternative design here would be:  onException(status, frame, value) where status is one of the strings "throw", "unwind", "catch", "finally", "rethrow". JS_SaveExceptionState would trigger a "finally" event, JS_RestoreExceptionState would trigger a "rethrow", JS_ClearPendingException would trigger a "catch"; not sure what JS_DropExceptionState or a return/throw from a finally block should do.)''
 
 <dt>onExceptionUnwind(<i>frame</i>, <i>value</i>)
-<<<<<<< HEAD
-<dd>The exception <i>value</i> has been thrown. Stack unwinding is underway. Some frames may already have been removed; <i>frame</i> is the most recent remaining stack frame. This method should return a [[#Resumption_Values|resumption value]] specifying how the debuggee's execution should proceed. If it returns <code>undefined</code>, stack unwinding continues as normal: if the current offset in <code>frame</code> is in a <code>try</code> block, control jumps to the corresponding <code>catch/finally</code> code; otherwise <i>frame</i> is discarded and stack unwinding continues. If the next older frame is also a debuggee script frame, the <code>onExceptionUnwind</code> handler will be called again for that frame.
-=======
 <dd>The exception <i>value</i> has been thrown, and has propagated to <i>frame</i>; <i>frame</i> is the youngest remaining stack frame, and is a debuggee frame. This method should return a [[#Resumption_Values|resumption value]] specifying how the debuggee's execution should proceed. If it returns <code>undefined</code>, the exception continues to propagate as normal: if control in <code>frame</code> is in a <code>try</code> block, control jumps to the corresponding <code>catch</code> or <code>finally</code> block; otherwise, <i>frame</i> is popped, and the exception propagates to <i>frame</i>'s caller.
 
 When an exception's propagation causes control to enter a <code>finally</code> block, the exception is temporarily set aside. When the <code>finally</code> block finishes, the exception resumes propagation, and the debugger's <code>onExceptionUnwind</code> handler is called again, in the same frame.
->>>>>>> d96243f0
 
 <dt>sourceHandler(<i>ASuffusionOfYellow</i>)
 <dd>This method is never called. If it is ever called, a contradiction has been proven, and the debugger is free to assume that everything is true.
