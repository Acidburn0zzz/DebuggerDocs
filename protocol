<i>(Note: this page is a draft design of work not yet completed. It is written in the present tense to be easily promoted to documentation when implemented, and also to simplify the grammar. You can use the [https://github.com/jimblandy/DebuggerDocs GitHub DebuggerDocs repo] to draft and discuss revisions.)</i>

The Mozilla debugging protocol allows a debugger to connect to a browser, discover what sorts of things are present to debug or inspect, select JavaScript threads to watch, and observe and modify their execution. The protocol provides a unified view of JavaScript, DOM nodes, CSS rules, and the other technologies used in client-side web applications. The protocol ought to be sufficiently general to be extended for use with other sorts of clients (profilers, say) and servers (mail readers; random XULrunner applications).

All communication between debugger (client) and browser (server) is in the form of JSON objects. This makes the protocol directly readable by humans, capable of graceful evolution, and easy to implement using stock libraries. In particular, it should be easy to create mock implementations for testing and experimentation.

The protocol operates at the JavaScript level, not at the C++ or machine level, and assumes that the JavaScript implementation itself is healthy and responsive. The JavaScript program being executed may well have gone wrong, but the JavaScript implementation's internal state must not be corrupt. Bugs in the implementation may cause the debugger to fail; bugs in the interpreted program must not.

= General Conventions =

== Actors ==

An <b>actor</b> is something on the server that can exchange JSON packets with the client. Every packet from the client specifies the actor to which it is directed, and every packet from the server indicates which actor sent it.

Each server has a root actor, with which the client first interacts. The root actor can explain what sort of thing the server represents (browser; mail reader; etc.), and enumerate things available to debug: tabs, chrome, and so on. Each of these, in turn, is represented by an actor to which requests can be addressed. Both artifacts of the program being debugged, like JavaScript objects and stack frames, and artifacts of the debugging machinery, like breakpoints and watchpoints, are actors with whom packets can be exchanged.

For example, a debugger might connect to a browser, ask the root actor to list the browser's tabs, and present this list to the developer. If the developer chooses some tabs to debug, then the debugger can send <tt>attach</tt> requests to the actors representing those tabs, to begin debugging.

Actor names are JSON strings. The name of the root actor is <code>"root"</code>.

To allow the server to reuse actor names and the resources they require, actors have limited lifetimes. All actors in a server form a tree, whose root is the root actor. Closing communications with an actor automatically closes communications with its descendants. For example, the actors representing a thread's stack frames are children of the actor representing the thread itself, so that when a debugger detaches from a thread, which closes the thread's actor, the frames' actors are automatically closed. This arrangement allows the protocol to mention actors liberally, without making the client responsible for explicitly closing every actor that has ever been mentioned.

When we say that some actor <i>A</i> is a <b>child</b> of some actor <i>B</i>, we mean that <i>A</i> is a direct child of <i>B</i>, not a grandchild, great-grandchild, or the like. Similarly, <b>parent</b> means "direct parent". We use the terms <b>ancestor</b> and <b>descendent</b> to refer to those looser relationships.

The root actor has no parent, and lives as long as the underlying connection to the client does; when that connection is closed, all actors are closed.

Note that the actor hierarchy does not, in general, correspond to any particular hierarchy appearing in the debuggee. For example, although web workers are arranged in a hierarchy, the actors representing web worker threads are all children of the root actor: one might want to detach from a parent worker while continuing to debug one of its children, so it doesn't make sense to close communications with a child worker simply because one has closed communications with its parent.

<i>(We are stealing the "actor" terminology from Mozilla's [[IPDL]], to mean, roughly, "things participating in the protocol". However, IPDL does much more with the idea than we do: it treats both client and server as collections of actors, and uses that detail to statically verify properties of the protocol. In contrast, the debugging protocol simply wants a consistent way to indicate the entities to which packets are directed.)</i>

== Packets ==

The protocol is carried by a reliable, bi-directional byte stream; data sent in both directions consists of JSON objects, called packets. A packet is a top-level JSON object, not contained inside any other value.

Every packet sent from the client has the form:

  { "to":<i>actor</i>, "type":<i>type</i>, ... }

where <i>actor</i> is the name of the actor to whom the packet is directed and <i>type</i> is a string specifying what sort of packet it is. Additional properties may be present, depending on <i>type</i>.

Every packet sent from the server has the form:

  { "from":<i>actor</i>, ... }

where <i>actor</i> is the name of the actor that sent it. The packet may have additional properties, depending on the situation.

If a packet is directed to an actor that no longer exists, the server sends a packet to the client of the following form:

  { "from":<i>actor</i>, "error":"noSuchActor" }

where <i>actor</i> is the name of the non-existent actor. (It is strange to receive messages from actors that do not exist, but the client evidently believes that actor exists, and this reply allows the client to pair up the error report with the source of the problem.)

Clients should silently ignore packet properties they do not recognize. We expect that, as the protocol evolves, we will specify new properties that can appear in existing packets, and experimental implementations will do the same.

== Common Patterns of Actor Communication ==

Each type of actor specifies which packets it can receive, which it might send, and when it can do each. Although in principle these interaction rules could be complex, in practice most actors follow one of two simple patterns:

<ul>
<li><b>Request/Reply</b>: Each packet sent to the actor ("request") elicits a single packet in response ("reply").
<li><b>Request/Reply/Notify</b>: Like Request/Reply, but the actor may send packets that are not in response to any specific request ("notification"), perhaps announcing events that occur spontaneously in the debuggee.
</ul>

These patterns are described in more detail below.

Some actors require more complicated rules. For example, the set of packets accepted by a [[#Interacting_with_Thread-Like_Actors|Thread-like actor]] depends on which one of four states it occupies. The actor may spontaneously transition from one state to another, and not all state transitions produce notification packets. Actors like this require careful specification.

=== The Request/Reply Pattern ===

In this specification, if we call a packet a <b>request</b>, then it is a packet sent by the client, which always elicits a single packet from the actor in return, the <b>reply</b>. These terms indicate a simple pattern of communication: the actor processes packets in the order they are received, and the client can trust that the <i>i</i>'th reply corresponds to the <i>i</i>'th request.

An [[#Error_Packets|error reply]] packet from a request/reply actor constitutes a reply.

Note that it is correct for a client to send several requests to a request/reply actor without waiting for a reply to each request before sending the next; requests can be pipelined. However, as the pending requests consume memory, the client should ensure that only a bounded number of requests are outstanding at any one time.

=== The Request/Reply/Notify Pattern ===

Some actors follow the request/reply pattern, but may also send the client <b>notification</b> packets, not in reply to any particular request. For example, if the client sends the root actor a [[#Listing_Browser_Tabs|<code>"listTabs"</code>]] request, then the root actor sends a reply. However, since the client has now expressed an interest in the list of open tabs, the root actor may subsequently send the client a <code>"tabListChanged"</code> notification packet, indicating that the client should re-fetch the list of tabs if it is interested in the latest state.

There should be a small upper bound on the number of notification packets any actor may send between packets received from the client, to ensure that the actor does not flood the client. In the example above, the root actor sends at most one <code>"tabListChanged"</code> notification after each <code>"listTabs"</code> request.

=== Error Packets ===

Any actor can reply to a packet it is unable to process with an <b>error reply</b> of the form:

  { "from":<i>actor</i>, "error":<i>name</i>, "message":<i>message</i> }

where <i>name</i> is a JSON string naming what went wrong, and <i>message</i> is an English error message. Error <i>name</i>s are specified by the protocol; the client can use the name to identify which error condition arose. The <i>message</i> may vary from implementation to implementation, and should only be displayed to the user as a last resort, as the server lacks enough information about the user interface context to provide appropriate messages.

If an actor receives a packet whose type it does not recognize, it sends an error reply of the form:

  { "from":<i>actor</i>, "error":"unrecognizedPacketType", "message":<i>message</i> }

where <i>message</i> provides details to help debugger developers understand what went wrong: what kind of actor <i>actor</i> is; the packet received; and so on.

If an actor recieves a packet which is missing needed parameters (say, a <tt>"releaseMany"</tt> packet with no <tt>"actors"</tt> parameter), it sends an error reply of the form:

  { "from":<i>actor</i>, "error":"missingParameter", "message":<i>message</i> }

where <i>message</i> provides details to help debugger developers fix the problem.

If an actor recieves a packet with a parameter whose value is inappropriate for the operation, it sends an error reply of the form:

  { "from":<i>actor</i>, "error":"badParameterType", "message":<i>message</i> }

where <i>message</i> provides details to help debugger developers fix the problem. (Some packets' descriptions specify more specific errors for particular circumstances.)

== Grips ==

A grip is a JSON value that refers to a specific JavaScript value in the debuggee. Grips appear anywhere an arbitrary value from the debuggee needs to be conveyed to the client: stack frames, object property lists, lexical environments, <tt>paused</tt> packets, and so on.

For mutable values like objects and arrays, grips do not merely convey the value's current state to the client. They also act as references to the original value, by including an actor to which the client can send messages to modify the value in the debuggee.

A grip has one of the following forms:

  <i>value</i>

where <i>value</i> is a string, a number, or a boolean value. For these types of values, the grip is simply the JSON form of the value.

  { "type":"null" }

This represents the JavaScript <tt>null</tt> value. (The protocol does not represent JavaScript <tt>null</tt> simply by the JSON <tt>null</tt>, for the convenience of clients implemented in JavaScript: this representation allows such clients to use <tt>typeof(<i>grip</i>) == "object"</tt> to decide whether the grip is simple or not.)

  { "type":"undefined" }

This represents the JavaScript <tt>undefined</tt> value. (<tt>undefined</tt> has no direct representation in JSON.)

  { "type":"object", "class":<i>className</i>, "actor":<i>actor</i> }

This represents a JavaScript object whose class is <i>className</i>. (Arrays and functions are treated as objects for the sake of forming grips.) <i>Actor</i> can be consulted for the object's contents, as explained below.

If the class is "Function", the grip may have additional properties:

  { "type":"object", "class":"Function", "actor":<i>actor</i>,
    "name":<i>name</i>, "displayName":<i>displayName</i>,
    "userDisplayName":<i>userDisplayName</i> }

These additional properties are:
<dl>
<dt><i>name</i>
<dd>The function's name (as given in the source code, following the <code>function</code> keyword), as a string. If the function is anonymous, the <code>name</code> property is omitted.
<dt><i>displayName</i>
<dd>A name the system has inferred for the function (say, <code>"Foo.method"</code>). If the function has a given name (appearing in the grip as the <code>"name"</code> property), or if the system was unable to infer a suitable name for it, the <code>displayName</code> property is omitted.
<dt><i>userDisplayName</i>
<dd>If the function object has a <code>"displayName"</code> value property whose value is a string, this is that property's value. (Many JavaScript development tools consult such properties, to give developers a way to provide their own meaningful names for functions.)
</dl>

  { "type":"longString", "initial":<i>initial</i>, "length":<i>length</i>, "actor":<i>actor</i> }

This represents a very long string, where "very long" is defined at the server's discretion. <i>Initial</i> is some initial portion of the string, <i>length</i> is the string's full length, and <i>actor</i> can be consulted for the rest of the string, as explained below.

For example, the following table shows some JavaScript expressions and the grips that would represent them in the protocol:

{| frame="box" rules="all" cellpadding="8"
! JavaScript Expression
! Grip
|-
| 42
| 42
|-
| true
| true
|-
| "nasu"
| "nasu"
|-
| (void 0)
| { "type":"undefined" }
|-
| ({x:1})
| { "type":"object", "class":"Object", "actor":"24" }
|-
| "Arms and the man I sing, who, <i>[much, much more text]</i>"
| { "type":"longString", "initial":"Arms and the man I sing", "length":606647, "actor":"25" }
|}

Garbage collection will never free objects visible to the client via the protocol. Thus, actors representing JavaScript objects are effectively garbage collection roots.

=== Objects ===

While a thread is paused, the client can send requests to the actors appearing in object grips to examine the objects they represent in more detail.

==== Property Descriptors ====

Protocol requests that describe objects' properties to the client often use <b>descriptors</b>, JSON values modeled after ECMAScript 5's property descriptors, to describe individual properties.

A descriptor has the form:

  { "enumerable":<i>enumerable</i>, "configurable":<i>configurable</i>, ... }

where <i>enumerable</i> and <i>configurable</i> are boolean values indicating whether the property is enumerable and configurable, and additional properties are present depending on what sort of property it is.

A descriptor for a data property has the form:

  { "enumerable":<i>enumerable</i>, "configurable":<i>configurable</i>,
    "value":<i>value</i>, "writeable":<i>writeable</i> }

where <i>value</i> is a grip on the property's value, and <i>writeable</i> is a boolean value indicating whether the property is writeable.

A descriptor for an accessor property has the form:

  { "enumerable":<i>enumerable</i>, "configurable":<i>configurable</i>,
    "get":<i>getter</i>, "set":<i>setter</i> }

where <i>getter</i> and <i>setter</i> are grips on the property's getter and setter functions. These may be <tt>{&nbsp;"type":"undefined"&nbsp;}</tt> if the property lacks the given accessor function.

A <b>safe getter value descriptor</b> provides a value that an inherited accessor returned when applied to an instance. (See [[#Finding_An_Object's_Prototype_And_Properties|Finding An Object's Prototype And Properties]] for an explanation of why and when such descriptors are used.) Such a descriptor has the form:

  { "getterValue": <i>value</i>, "getterPrototypeLevel": <i>level</i>,
    "enumerable":<i>enumerable</i>, "writable":<i>writable</i> }

where <i>value</i> is a grip on the value the getter returned, <i>level</i> is the number of steps up the object's prototype chain one must take to find the object on which the getter appears as an own property. If the getter appears directly on the object, <i>level</i> is zero. The <i>writable</i> property is true if the inherited accessor has a setter, and false otherwise.

For example, if the JavaScript program being debugged evaluates the expression:

  ({x:10, y:"kaiju", get a() { return 42; }})

then a grip on this value would have the form:

  { "type":"object", "class":"Object", "actor":<i>actor</i> }

and sending a [[#Finding_An_Object's_Prototype_And_Properties|"prototypeAndProperties"]] request to <i>actor</i> would produce the following reply:

  { "from":<i>actor</i>, "prototype":{ "type":"object", "class":"Object", "actor":<i>objprotoActor</i> },
    "ownProperties":{ "x":{ "enumerable":true, "configurable":true, "writeable":true, "value":10 },
                      "y":{ "enumerable":true, "configurable":true, "writeable":true, "value":"kaiju" },
                      "a":{ "enumerable":true, "configurable":true,
                            "get":{ "type":"object", "class":"Function", "actor":<i>getterActor</i> },
                            "set":{ "type":"undefined" }
                          }
                     }
  }

Sending a [[#Finding_An_Object's_Prototype_And_Properties|"prototypeAndProperties"]] request to an object actor referring to a DOM mouse event might produce the following reply:

  { "from":<i>mouseEventActor</i>, "prototype":{ "type":"object", "class":"MouseEvent", "actor":<i>mouseEventProtoActor</i> },
    "ownProperties":{ }
    "safeGetterValues":{ "screenX": { "getterValue": 1000, "getterPrototypeLevel": 1,
                                      "enumerable": true, "writable": false },
                         "screenY": { "getterValue": 1000, "getterPrototypeLevel": 1,
                                      "enumerable": true, "writable": false },
                         "clientX": { "getterValue": 800,  "getterPrototypeLevel": 1,
                                      "enumerable": true, "writable": false },
                         "clientY": { "getterValue": 800,  "getterPrototypeLevel": 1,
                                      "enumerable": true, "writable": false },
                         <i>...</i>
                       }
  }

==== Finding An Object's Prototype And Properties ====

To examine an object's prototype and properties, a client can send the object's grip's actor a request of the form:

  { "to":<i>gripActor</i>, "type":"prototypeAndProperties" }

to which the grip actor replies:

  { "from":<i>gripActor</i>, "prototype":<i>prototype</i>, "ownProperties":<i>ownProperties</i> }

where <i>prototype</i> is a grip on the object's prototype (possibly <tt>{&nbsp;"type":"null"&nbsp;}</tt>), and <i>ownProperties</i> has the form:

  { <i>name</i>:<i>descriptor</i>, ... }

with a <i>name</i>:<i>descriptor</i> pair for each of the object's own properties.

The web makes extensive use of inherited accessor properties; for example, the <code>clientX</code> and <code>clientY</code> properties of a mouse click event are actually accessor properties which the event object inherits from its prototype chain. It can be very valuable to display such properties' values directly on the object (taking care to distinguish them from true "own" properties), if the server can determine that the getters can be called without side effects.

To this end, when possible, the server may provide safe getter value descriptors for an object, as described in [[#Property_Descriptors|Property Descriptors]] above, reporting the values that getter functions found on the object's prototype chain return when applied to that object. If the server chooses to provide any, the reply includes a <code>"safeGetterValues"</code> property of the form:

  { <i>name</i>:<i>descriptor</i>, ... }

with a <i>name</i>:<i>descriptor</i> pair for each safe getter the object inherits from its prototype chain, or that appears directly on the object. Each <i>descriptor</i> here is a safe getter value descriptor.

<i>TODO: What about objects with many properties?</i>

==== Finding an Object's Prototype ====

To find an object's prototype, a client can send the object's grip's actor a request of the form:

  { "to":<i>gripActor</i>, "type":"prototype" }

to which the grip actor replies:

  { "from":<i>gripActor</i>, "prototype":<i>prototype</i> }

where <i>prototype</i> is a grip on the object's prototype (possibly <tt>{ "type":"null" }</tt>).

==== Listing an Object's Own Properties' Names ====

To list an object's own properties' names, a client can send the object's grip's actor a request of the form:

  { "to":<i>gripActor</i>, "type":"ownPropertyNames" }

to which the grip actor replies:

  { "from":<i>gripActor</i>, "ownPropertyNames":[ <i>name</i>, ... ] }

where each <i>name</i> is a string naming an own property of the object.

==== Finding Descriptors For Single Properties ====

To obtain a descriptor for a particular property of an object, a client can send the object's grip's actor a request of the form:

  { "to":<i>gripActor</i>, "type":"property", "name":<i>name</i> }

to which the grip actor replies:

  { "from":<i>gripActor</i>, "descriptor":<i>descriptor</i> }

where <i>descriptor</i> is a descriptor for the own property of the object named <i>name</i>, or <tt>null</tt> if the object has no such own property.

A property descriptor has the form:

  { "configurable":<i>configurable</i>, "enumerable":<i>enumerable</i>, ... }

where <i>configurable</i> and <i>enumerable</i> are boolean values. <i>Configurable</i> is true if the property can be deleted or have its attributes changed. <i>Enumerable</i> is true if the property will be enumerated by a <code>for-in</code> enumeration.

Descriptors for value properties have the form:

  { "configurable":<i>configurable</i>, "enumerable":<i>enumerable</i>,
    "writable":<i>writable</i>, "value":<i>value</i> }

where <i>writable</i> is <code>true</code> if the property's value can be written to; <i>value</i> is a grip on the property's value; and <i>configurable</i> and <i>enumerable</i> are as described above.

Descriptors for accessor properties have the form:

  { "configurable":<i>configurable</i>, "enumerable":<i>enumerable</i>,
    "get":<i>get</i>, "set":<i>set</i> }

where <i>get</i> and <i>set</i> are grips on the property's getter and setter functions; either or both are omitted if the property lacks the given accessor function. <i>Configurable</i> and <i>enumerable</i> are as described above.

=== Finding properties of multiple objects ===

You can save on roundtrips to the server and query properties of multiple objects at the same time by sending a request to the thread actor:

  { "to":<i>threadActor</i>, "type":"prototypesAndProperties",
    "actors":[<i>gripActor1</i>, <i>gripActor2</i>, ...] }

The actor will respond with a mapping of actor names to properties and prototypes:

  { "from":<i>threadActor</i>,
    "actors":{ <i>gripActor1</i>: {"prototype":..., "ownProperties":..., ...},
               <i>gripActor2</i>: {"prototype":..., "ownProperties":..., ...}
             }
  }

Essentially, the returned data will be the same as is the case with [[#Finding_An_Object's_Prototype_And_Properties|"prototypeAndProperties"]].

<i>TODO: assign to value property</i>

<i>TODO: special stuff for arrays</i>

<i>TODO: special stuff for functions</i>

<i>TODO: find function's source position</i>

<i>TODO: get function's named arguments, in order</i>

<i>TODO: descriptors for Harmony proxies</i>

==== Functions ====

If an object's class as given in the grip is <code>"Function"</code>, then the grip's actor responds to the messages given here.

  { "to":<i>functionGripActor</i>, "type":"parameterNames" }

This requests the names of the parameters of the function represented by <i>functionGripActor</i>. The reply has the form:

  { "from":<i>functionGripActor</i>, "parameterNames":[ <i>parameter</i>, ... ] }

where each <i>parameter</i> is the name of a formal parameter to the function as a string. If the function takes destructuring arguments, then <i>parameter</i> is a structure of JSON array and object forms matching the form of the destructuring arguments.

  { "to":<i>functionGripActor</i>, "type":"scope" }

Return the lexical environment over which the function has closed. The reply has the form:

  { "from":<i>functionGripActor</i>, "scope":<i>environment</i> }

where <i>environment</i> is a [[#Lexical_Environments|lexical environment]]. Note that the server only returns environments of functions in a context being debugged; if the function's global scope is not the browsing context to which we are attached, the function grip actor sends an error reply of the form:

  { "from":<i>functionGripActor</i>, "error":"notDebuggee", "message":<i>message</i> }

where <i>message</i> is text explaining the problem.

  { "to":<i>functionGripActor</i>, "type":"decompile", "pretty":<i>pretty</i> }

Return JavaScript source code for a function equivalent to the one represented by <i>functionGripActor</i>. If the optional <code>pretty</code> parameter is present and <i>pretty</i> is <code>true</code>, then produce indented source code with line breaks. The reply has the form:

  { "from":<i>functionGripActor</i>, "decompiledCode":<i>code</i> }

where <i>code</i> is a string.

If <i>functionGripActor</i>'s referent is not a function, or is a function proxy, the actor responds to these requests with an error reply of the form:

  { "from":<i>functionGripActor</i>, "error":"objectNotFunction", message:<i>message</i> }

where <i>message</i> is a string containing any additional information that would be helpful to debugger developers.

=== Long Strings ===

The client can find the full contents of a long string by sending a request to the long string grip actor of the form:

  { "to":<i>gripActor</i>, "type":"substring", "start":<i>start</i>, "end":<i>end</i> }

where <i>start</i> and <i>end</i> are integers. This requests the substring starting at the <i>start</i>'th character, and ending before the <i>end</i>'th character. The actor replies as follows:

  { "from":<i>gripActor</i>, "substring":<i>string</i> }

where <i>string</i> is the requested portion of the string the actor represents. Values for <i>start</i> less than zero are treated as zero; values greater than the length of the string are treated as the length of the string. Values for <i>end</i> are treated similarly. If <i>end</i> is less than <i>start</i>, the two values are swapped. (This is meant to be the same behavior as JavaScript's <code>String.prototype.substring</code>.)

As with any other actor, the client may only send messages to a long string grip actor while it is alive: for [[#Grip_Lifetimes|pause-lifetime grips]], until the debuggee is resumed; or for [[#Grip_Lifetimes|thread-lifetime grips]], until the thread is detached from or exits. However, unlike object grip actors, the client may communicate with a long string grip actor at any time the actor is alive, regardless of whether the debuggee is paused. (Since strings are immutable values in JavaScript, the responses from a long string grip actor cannot depend on the actions of the debuggee.)

=== Grip Lifetimes ===

Most grips are <b>pause-lifetime</b> grips: they last only while the JavaScript thread is paused, and become invalid as soon as the debugger allows the thread to resume execution. (The actors in pause-lifetime grips are children of an actor that is closed when the thread resumes, or is detached from.) This arrangement allows the protocol to use grips freely in responses without requiring the client to remember and close them all.

However, in some cases the client may wish to retain a reference to an object or long string while the debuggee runs. For example, a panel displaying objects selected by the user must update its view of the objects each time the debuggee pauses. To carry this out, the client can promote a pause-lifetime grip to a <b>thread-lifetime</b> grip, which lasts until the thread is detached from or exits. Actors in thread-lifetime grips are children of the thread actor. When the client no longer needs a thread-lifetime grip, it can explicitly release it.

Both pause-lifetime and thread-lifetime grips are garbage collection roots.

To promote a pause-lifetime grip to a thread-lifetime grip, the client sends a packet of the form:

  { "to":<i>gripActor</i>, "type":"threadGrip" }

where <i>gripActor</i> is the actor from the existing pause-lifetime grip. The grip actor will reply:

  { "from":<i>gripActor</i>, "threadGrip":<i>threadGrip</i> }

where <i>threadGrip</i> is a new grip on the same object, but whose actor is parented by the thread actor, not the pause actor.

The client can release a thread-lifetime grip by sending the grip actor a request of the form:

  { "to":<i>gripActor</i>, "type":"release" }

The grip actor will reply, simply:

  { "from":<i>gripActor</i> }

This closes the grip actor. The <tt>"release"</tt> packet may only be sent to thread-lifetime grip actors; if a pause-lifetime grip actor receives a <tt>"release"</tt> packet, it sends an error reply of the form:

  { "from":<i>gripActor</i>, "error":"notReleasable", "message":<i>message</i> }

where <i>message</i> includes whatever further information would be useful to the debugger developers.

The client can release many thread-lifetime grips in a single operation by sending the thread actor a request of the form:

  { "to":<i>thread</i>, "type":"releaseMany", "actors":[ <i>gripActor</i>, ... ] }

where each <i>gripActor</i> is the name of a child of <i>thread</i> that should be freed. The thread actor will reply, simply:

  { "from":<i>thread</i> }

Regardless of the lifetime of a grip, the client may only send messages to object grip actors while the thread to which they belong is paused; the client's interaction with mutable values cannot take place concurrently with the thread.

== Completion Values ==

Some packets describe the way a stack frame's execution completed using a <b>completion value</b>, which takes one of the following forms:

  { "return":<i>grip</i> }

This indicates that the frame completed normally, returning the value given by <i>grip</i>.

  { "throw":<i>grip</i> }

This indicates that the frame threw an exception; <i>grip</i> is the exception value thrown.

  { "terminated":true }

This indicates that the frame's execution was terminated, as by a "slow script" dialog box or running out of memory.

== Source Locations ==

Many packets refer to particular locations in source code: breakpoint requests specify where the breakpoint should be set; stack frames show the current point of execution; and so on.

Descriptions of source code locations (written as <i>location</i> in packet descriptions) can take one of the following forms:

  { "url":<i>url</i>, "line":<i>line</i>, "column":<i>column</i> }

This refers to line <i>line</i>, column <i>column</i> of the source code loaded from <i>url</i>. Line and column numbers start with 1. If <i>column</i> or <i>line</i> are omitted, they default to 1.

  { "eval":<i>location</i>, "id":<i>id</i>, "line":<i>line</i>, "column":<i>column</i> }

This refers to line <i>line</i>, column <i>column</i> of the source code passed to the call to eval at <i>location</i>. To distinguish the different texts passed to eval, each is assigned a unique integer, <i>id</i>.

  { "function":<i>location</i>, "id":<i>id</i>, "line":<i>line</i>, "column":<i>column</i> }

This refers to line <i>line</i>, column <i>column</i> of the source code passed to the call to the <tt>Function</tt> constructor at <i>location</i>. To distinguish the different texts passed to the <tt>Function</tt> constructor, each is assigned a unique integer, <i>id</i>.

As indicated, locations can be nested. A location like this one:

  { "eval":{ "eval":{ "url":"file:///home/example/sample.js", "line":20 }
             "id":300, "line":30 }
    "id":400, "line":40 }

refers to line 40 of the code passed to the call to eval occurring on line 30 of the code passed to the call to eval on line 20 of <tt>file:///home/example/sample.js</tt>.

= The Root Actor =

When the connection to the server is opened, the root actor opens the conversation with the following packet:

  { "from":"root", "applicationType":<i>appType</i>, "traits":<i>traits</i>, ...}

The root actor's name is always <code>"root"</code>. <i>appType</i> is a string indicating what sort of program the server represents. There may be more properties present, depending on <i>appType</i>.

<i>traits</i> is an object describing protocol variants this server supports that are not convenient for the client to detect otherwise. The property names present indicate what traits the server has; the properties' values depend on their names. If <i>traits</i> would have no properties, the <code>"traits"</code> property of the packet may be omitted altogether. This version of the protocol defines no traits, so if the <code>"traits"</code> property is present at all, its value must be an object with no properties, <tt>{}</tt>.

For web browsers, the introductory packet should have the following form:

  { "from":"root", "applicationType":"browser", "traits":<i>traits</i> }

== Listing Browser Tabs ==

To get a list of the tabs currently present in a browser, a client sends the root actor a request of the form:

  { "to":"root", "type":"listTabs" }

The root actor replies:

  { "from":"root", "tabs":[<i>tab</i>, ...], "selected":<i>selected</i> }

where each <i>tab</i> describes a single open tab, and <i>selected</i> is the index in the array of tabs of the currently selected tab. This form may have other properties describing other global actors; for one example, see [[#Chrome_Debugging|Chrome Debugging]].

Each <i>tab</i> has the form:

  { "actor":<i>tabActor</i>, "title":<i>title</i>, "url":<i>URL</i> }

where <i>tabActor</i> is the name of an actor representing the tab, and <i>title</i> and <i>URL</i> are the title and URL of the web page currently visible in that tab. This form may have other properties describing other tab-specific actors.

To attach to a <i>tabActor</i>, a client sends a message of the form:

  { "to":<i>tabActor</i>, "type":"attach" }

The tab actor replies:

  { "from":<i>tabActor</i>, "type":"tabAttached", "threadActor":<i>tabThreadActor</i> }

where <i>tabThreadActor</i> is the name of a thread-like actor representing the tab's current content. If the user navigates the tab, <i>tabThreadActor</i> switches to the new content; we do not create a separate thread-like actor each page the tab visits.

If the user closes the tab before the client attaches to it, <i>tabActor</i> replies:

  { "from":<i>tabActor</i>, "type":"exited" }

When the client is no longer interested in interacting with the tab, the client can request:

  { "to":<i>tabActor</i>, "type":"detach" }

The <i>tabActor</i> replies:

  { "from":<i>tabActor</i>, "type":"detached" }

If the client was not already attached to <i>tabActor</i>, <i>tabActor</i> sends an error reply of the form:

  { "from":<i>tabActor</i>, "error":"wrongState" }

While the client is attached, <i>tabActor</i> sends notifications to the client whenever the user navigates the tab to a new page. When navigation begins, <i>tabActor</i> sends a packet of the form:

  { "from":<i>tabActor</i>, "type":"tabNavigated", "state":"start",
    "url":<i>newURL</i> }

This indicates that the tab has begun navigating to <i>newURL</i>; JavaScript execution in the tab's prior page is suspended. When navigation is complete, <i>tabActor</i> sends a packet of the form:

  { "from":<i>tabActor</i>, "type":"tabNavigated", "state":"stop",
     "url":<i>newURL</i>, "title":<i>newTitle</i> }

where <i>newURL</i> and <i>newTitle</i> are the URL and title of the page the tab is now showing. The <i>tabThreadActor</i> given in the response to the original <code>"attach"</code> packet is now debugging the new page's code.

If the user closes a tab to which the client is attached, its <i>tabActor</i> sends a notification packet of the form:

  { "from":<i>tabActor</i>, "type":"tabDetached" }

The client is now detached from the tab.

== Chrome Debugging ==

If the server supports debugging chrome code, the root actor's reply to a <code>"listTabs"</code> request includes a property named <code>"chromeDebugger"</code>, whose value is the name of a thread-like actor to which the client can attach to debug chrome code.

= Interacting with Thread-Like Actors =

Actors representing independent threads of JavaScript execution, like browsing contexts and web workers, are collectively known as "threads". Interactions with actors representing threads follow a more complicated communication pattern.

A thread is always in one of the following states:

* <b>Detached</b>: the thread is running freely, and not presently interacting with the debugger. Detached threads run, encounter errors, and exit without exchanging any sort of messages with the debugger. A debugger can attach to a thread, putting it in the <b>Paused</b> state. Or, a detached thread may exit on its own, entering the <b>Exited</b> state.

* <b>Running</b>: the thread is running under the debugger's observation, executing JavaScript code or possibly blocked waiting for input. It will report exceptions, breakpoint hits, watchpoint hits, and other interesting events to the client, and enter the <b>Paused</b> state. The debugger can also interrupt a running thread; this elicits a response and puts the thread in the <b>Paused</b> state. A running thread may also exit, entering the <b>Exited</b> state.

* <b>Paused</b>: the thread has reported a pause to the client and is awaiting further instructions. In this state, a thread can accept requests and send replies. If the client asks the thread to continue or step, it returns to the <b>Running</b> state. If the client detaches from the thread, it returns to the <b>Detached</b> state.

* <b>Exited</b>: the thread has ceased execution, and will disappear. The resources of the underlying thread may have been freed; this state merely indicates that the actor's name is not yet available for reuse. When the actor receives a "release" packet, the name may be reused.

[[File:thread-states.png]]

These interactions are meant to have certain properties:

* At no point may either client or server send an unbounded number of packets without receiving a packet from its counterpart. This avoids deadlock without requiring either side to buffer an arbitrary number of packets per actor.

* In states where a transition can be initiated by either the debugger or the thread, it is always clear to the debugger which state the thread actually entered, and for what reason.<p>For example, if the debugger interrupts a running thread, it cannot be sure whether the thread stopped because of the interruption, paused of its own accord (to report a watchpoint hit, say), or exited. However, the next packet the debugger receives will either be "paused", or "exited", resolving the ambiguity.</p><p>Similarly, when the debugger attaches to a thread, it cannot be sure whether it has succeeded in attaching to the thread, or whether the thread exited before the "attach" packet arrived. However, in either case the debugger can expect a disambiguating response: if the attach suceeded, it receives an "attached" packet; and in the second case, it receives an "exit" packet.</p><p>To support this property, the thread ignores certain debugger packets in some states (the "interrupt" packet in the <b>Paused</b> and <b>Exited</b> states, for example). These cases all handle situations where the ignored packet was preempted by some thread action.</p>

Note that the rules here apply to the client's interactions with each thread actor separately. A client may send an "interrupt" to one thread actor while awaiting a reply to a request sent to a different thread actor.

<i>TODO: What about user selecting nodes in displayed content? Should those be eventy things the client can receive in the "paused" state? What does that mean for the "request"/"reply" pattern?</i>

== Attaching To a Thread ==

To attach to a thread, the client sends a packet of the form:

  { "to":<i>thread</i>, "type":"attach" }

Here, <i>thread</i> is the actor representing the thread, perhaps a browsing context from a "listContexts" reply. This packet causes the thread to pause its execution, if it does not exit of its own accord first. The thread responds in one of two ways:

  { "from":<i>thread</i>, "type":"paused", "why":{ "type":"attached" }, ... }

The thread is now in the <b>Paused</b> state, because the client has attached to it. The actor name <i>thread</i> remains valid until the client detaches from the thread or acknowledges a thread exit. This is an ordinary <code>"paused"</code> packet, whose form and additional properties are as described in [[#Thread_Pauses|Thread Pauses]], below.

  { "from":<i>thread</i>, "type":"exited" }

This indicates that the thread exited on its own before receiving the "attach" packet. The thread is now in the <b>Exited</b> state. The client should follow by sending a "release" packet; see [[#Exiting_Threads|Exiting Threads]], below.

If the client sends an <code>"attach"</code> packet to a thread that is not in the <b>Detached</b> or <b>Exited</b> state, the actor sends an error reply of the form:

  { "from":<i>thread</i>, "error":"wrongState", "message":<i>message</i> }

where <i>message</i> details which state the thread was in instead (to make debugging debuggers easier). In this case, the thread's state is unaffected.

== Detaching From a Thread ==

To detach from a thread, the client sends a packet of the form:

  { "to":<i>thread</i>, "type":"detach" }

The thread responds in one of three ways:

  { "from":<i>thread</i>, "type":"detached" }

This indicates that the client has detached from the thread. The thread is now in the <b>Detached</b> state: it can run freely, and no longer reports events to the client. Communications with <i>thread</i> are closed, and the actor name is available for reuse. If the thread had been in the <b>Paused</b> state, the pause actor is closed (because the pause actor is a child of <i>thread</i>).

  { "from":<i>thread</i>, "type":"paused", ... }
  { "from":<i>thread</i>, "type":"detached" }

This series of packets indicates that the thread paused of its own accord (for the reason given by the additional properties of the "paused" packet), and only then received the "detach" packet. As above, this indicates that the thread is in the <b>Detached</b> state, the just-created pause actor is closed, and the actor name is available for reuse.

  { "from":<i>thread</i>, "type":"exited" }

This indicates that the thread exited on its own before receiving the "detach" packet. The client should follow by sending a "release" packet; see [[#Exiting_Threads|Exiting Threads]], below.

Detaching from a thread causes all breakpoints, watchpoints, and other debugging-related state to be forgotten.

If the client sends a <code>"detach"</code> packet to a thread that is not in the <b>Running</b>, <b>Paused</b>, or <b>Exited</b> state, the actor sends an error reply of the form:

  { "from":<i>thread</i>, "error":"wrongState", "message":<i>message</i> }

where <i>message</i> details which state the thread was in instead (to make debugging debuggers easier). In this case, the thread's state is unaffected.

== Running Threads ==

Once the client has attached to a thread, it is in the <b>Running</b> state. In this state, four things can happen:

* The thread can hit a breakpoint or watchpoint, or encounter some other condition of interest to the client.
* The thread can exit.
* The client can detach from the thread.
* The client can interrupt the running thread.

Note that a client action can occur simultaneously with a thread action. The protocol is designed to avoid ambiguities when both client and thread act simultaneously.

== Thread Pauses ==

If the thread pauses to report an interesting event to the client, it sends a packet of the form:

  { "from":<i>thread</i>, "type":"paused", "actor":<i>pauseActor</i>, "why":<i>reason</i>,
    "currentFrame":<i>frame</i>, "poppedFrames":[<i>poppedFrame</i>...] }

This indicates that the thread has entered the <b>Paused</b> state, and explains where and why.

<i>PauseActor</i> is a "pause actor", representing this specific pause of the thread; it lives until the thread next leaves the <b>Paused</b> state. The pause actor parents actors referring to values and other entities uncovered during this pause; when the thread resumes, those actors are automatically closed. This relieves the client from the responsibility to explicitly close every actor mentioned during the pause.

Since actors in value grips are parented by the pause actor, this means that those grips become invalid when the thread resumes, or is detached from; it is not possible to take a grip from one pause and use it in the next. To create a grip that remains valid between pauses, see [[#Grip_Lifetimes|Grip Lifetimes]].

The <i>currentFrame</i> value describes the top frame on the JavaScript stack; see [[#Listing_Stack_Frames|Listing Stack Frames]], below.

The <code>"poppedFrames"</code> property is an array of frame actor names, listing the actors for all frames that were live as of the last pause, but have since been popped. If no frames have been popped, or if this is the first pause for this thread, then this property's value is the empty array.

The <i>reason</i> value describes why the thread paused. It has one of the following forms:

  { "type":"attached" }

The thread paused because the client attached to it.

  { "type":"interrupted" }

The thread stopped because it received an "interrupt" packet from the client.

  { "type":"resumeLimit" }

The client resumed the thread with a <tt>"resume"</tt> packet that included a <tt>resumeLimit</tt> property, and the thread paused because the given <i>limit</i> was met. Execution remains in the frame the thread was resumed in, and that frame is not about to be popped.

  { "type":"resumeLimit", "frameFinished":<i>completion</i> }

The client resumed the thread with a <tt>"resume"</tt> packet that included a <tt>resumeLimit</tt> property, and the thread paused because the frame is about to be popped. <i>Completion</i> is a [[#Completion_Values|completion value]] describing how the frame's execution ended. The frame being popped is still the top frame on the stack, but subsequent <code>"resume"</code> operations will run in the calling frame.

  { "type":"debuggerStatement" }

The thread stopped because it executed a JavaScript "debugger" statement.

  { "type":"breakpoint", "actors":[<i>breakpointActor</i>...] }

The thread stopped at the breakpoints represented by the given actors.

  { "type":"watchpoint", "actors":[<i>watchpointActor</i>...] }

The thread stopped at the watchpoints represented by the given actors.

<i>TODO: This should provide more details about the watchpoint in the packet, instead of incurring another round-trip before we can display anything helpful.</i>

  { "type":"clientEvaluated", "frameFinished":<i>completion</i> }

The expression given in the client's prior <tt>clientEvaluate</tt> command has completed execution; <i>completion</i> is a [[#Completion_Values|completion value]] describing how it completed. The frame created for the <tt>clientEvaluate</tt> resumption has been popped from the stack. See [[#Evaluating_Source-Language_Expressions|Evaluating Source-Language Expressions]] for details.

== Resuming a Thread ==

If a thread is in the <b>Paused</b> state, the client can resume it by sending a packet of the following form:

  { "to":<i>thread</i>, "type":"resume" }

This puts the thread in the <b>Running</b> state. The thread will pause again for breakpoint hits, watchpoint hits, throw watches, frame pop watches, and other standing pause requests.

To step a thread's execution, the client can send a packet of the form:

  { "to":<i>thread</i>, "type":"resume", "resumeLimit":<i>limit</i> }

<i>Limit</i> must have one of the following forms:

  { "type":"next" }

The thread should pause:
<ul>
<li>just before the current frame is popped, whether by throwing an exception or returning a value; or
<li>when control in the current frame reaches a different statement than the one it is currently at.
</ul>
Note that execution in frames younger than the current frame never meets these conditions, so a <tt>"next"</tt> limit steps over calls, generator-iterator invocations, and so on.

  { "type":"step" }

The thread should pause:
<ul>
<li>just before the current frame is popped, whether by throwing an exception or returning a value; or
<li>just after a new frame is pushed; or
<li>when control in the current frame reaches a different statement than the one it is currently
at.
</ul>
This is the same as <tt>"next"</tt>, except that it steps into calls.

To resume the thread but have it stop when the current frame is about to be popped, the client can send a packet of the form:

  { "to":<i>thread</i>, "type":"resume", "resumeLimit":{ "type":"finish" } }

Here, the thread should pause just before the current frame is popped, whether by throwing an exception, returning a value, or being terminated.

When a thread pauses because a limit was reached, the "paused" packet's <i>reason</i> will have a type of <tt>"resumeLimit"</tt>.

A resume limit applies only to the current resumption; once the thread pauses, whether because the limit was reached or some other event occurred&mdash;a breakpoint hit, for example&mdash;the resume limit is no longer in effect.

If no <tt>"resumeLimit"</tt> property appears in the <tt>"resume"</tt> packet, then the thread should run until some standing pause condition is met (a breakpoint is hit; a watchpoint triggers; or the like).

To force the current frame to end execution immediately, the client can send a packet of the form:

  { "to":<i>thread</i>, "type":"resume", "forceCompletion":<i>completion</i> }

where <i>completion</i> is a [[#Completion_Values|completion value]] indicating whether the frame should return a value, throw an exception, or be terminated. Execution resumes in the current frame's caller, in the manner appropriate for <i>completion</i>.

A <tt>"resume"</tt> packet may not include both a <tt>"resumeLimit"</tt> property and a <tt>"forceCompletion"</tt> property.

A <tt>"resume"</tt> packet closes the pause actor the client provided in the "paused" packet that began the pause.

If the client sends a <code>"resume"</code> packet to a thread that is not in the <b>Paused</b> state, the actor sends an error reply of the form:

  { "from":<i>thread</i>, "error":"wrongState", "message":<i>message</i> }

where <i>message</i> details which state the thread was in instead (to make debugging debuggers easier). In this case, the thread's state is unaffected.

== Interrupting a Thread ==

If a thread is in the <b>Running</b> state, the client can cause it to pause where it is by sending a packet of the following form:

  { "to":<i>thread</i>, "type":"interrupt" }

The thread responds in one of two ways:

  { "from":<i>thread</i>, "type":"paused", "why":<i>reason</i>, ... }

This indicates that the thread stopped, and is now in the <b>Paused</b> state. If <i>reason</i> is <tt>{ "type":"interrupted" }</tt>, then the thread paused due to the client's <tt>interrupt</tt> packet. Otherwise, the thread paused of its own accord before receiving the <tt>interrupt</tt> packet, and will ignore the <tt>interrupt</tt> packet when it receives it. In either case, this is an ordinary <code>"paused"</code> packet, whose form and additional properties are as described in [[#Thread_Pauses|Thread Pauses]], above.

  { "from":<i>thread</i>, "type":"exited" }

This indicates that the thread exited before receiving the client's <tt>interrupt</tt> packet, and is now in the <b>Exited</b> state. See [[#Exiting_Threads|Exiting Threads]], below.

If the client sends an <code>"interrupt"</code> packet to a thread that is not in the <b>Running</b>, <b>Paused</b>, or <b>Exited</b> state, the actor sends an error reply of the form:

  { "from":<i>thread</i>, "error":"wrongState", "message":<i>message</i> }

where <i>message</i> details which state the thread was in instead (to make debugging debuggers easier). In this case, the thread's state is unaffected.

== Exiting Threads ==

When a thread in the <b>Running</b> state exits, it sends a packet of the following form:

  { "from":<i>thread</i>, "type":"exited" }

At this point, the thread can no longer be manipulated by the client, and most of the thread's resources may be freed; however, the thread actor name must remain alive, to handle stray <tt>interrupt</tt> and <tt>detach</tt> packets. To allow the last trace of the thread to be freed, the client should send a packet of the following form:

  { "to":<i>thread</i>, "type":"release" }

This acknowledges the exit and allows the thread actor name, <i>thread</i>, to be reused for other actors.

= Inspecting Paused Threads =

When a thread is in the <b>Paused</b> state, the debugger can make requests to inspect its stack, lexical environment, and values.

Only those packets explicitly defined to do so can cause the thread to resume execution. JavaScript features like getters, setters, and proxies, which could normally lead inspection operations like enumerating properties and examining their values to run arbitrary JavaScript code, are disabled while the thread is paused. If a given protocol request is not defined to let the thread run, but carrying out the requested operation would normally cause it to do so&mdash;say, fetching the value of a getter property&mdash;the actor sends an error reply of the form:

  { "from":<i>actor</i>, "error":"threadWouldRun", "message":<i>message</i>, "cause":<i>cause</i> }

where <i>message</i> is text that could be displayed to users explaining why the operation could not be carried out. <i>Cause</i> is one of the following strings:

{| frame="box" rules="all" cellpadding="8"
! <i>cause</i> value
! meaning
|-
| "proxy"
| Carrying out the operation would cause a proxy handler to run.
|-
| "getter"
| Carrying out the operation would cause an object property getter to run.
|-
| "setter"
| Carrying out the operation would cause an object property setter to run.
|}

(Taken together, the <tt>"threadWouldRun"</tt> error name and the <i>cause</i> value should allow the debugger to present an appropriately localized error message.)

== Loading Script Sources ==

To get a snapshot of all sources currently loaded by the thread actor, the client can send the following packet:

  { to: <i>threadActorID</i>, type: "sources" }

The response packet has the form:

  { from: <i>threadActorID</i>, sources: [<i>sourceForm1</i>, <i>sourceForm2</i>, ..., <i>sourceFormN</i>] }

Where each <i>sourceForm</i> has the following form:

<<<<<<< HEAD
  { actor: <i>sourceActorID</i>,
    url: <i>sourceURL</i>,
    isBlackBoxed: <i>isBlackBoxed</i> }

* <i>sourceActorID</i> is the source actor's id
* <i>sourceURL</i> is the URL of the source represented by the source actor
* <i>isBlackBoxed</i> is a boolean specifying whether the source is black boxed. See [[#Black_Boxing_Sources|Black Boxing Sources]].
=======
  { actor: <i>sourceActorID</i>, url: <i>sourceURL</i> }
>>>>>>> b367601b

Each source actor exists throughout the thread's whole lifetime.

To get the contents of a source, send the corresponding source actor the following packet:

  { to: <i>sourceActorID</i>, type: "source" }

And the source actor replies with a packet of the following form:

  { from: <i>sourceActorID</i>, source: <i>contentsOfSource</i> }

where <i>contentsOfSource</i> is a grip representing the string of source code: either a JSON string, or a long string grip. (See [[#Grips|Grips]] for a description of long string grips.)

== Listing Stack Frames ==

To inspect the thread's JavaScript stack, the client can send the following request:

  { "to":<i>thread</i>, "type":"frames", "start":<i>start</i>, "count":<i>count</i> }

The <tt>start</tt> and <tt>count</tt> properties are optional. If present, <i>start</i> gives the number of the youngest stack frame the reply should describe, where the youngest frame on the stack is frame number zero; if absent, <i>start</i> is taken to be zero. If present, <i>count</i> specifies the maximum number of frames the reply should describe; if absent, it is taken to be infinity. (Clients should probably avoid sending <tt>frames</tt> requests with no <i>count</i>, to avoid being flooded by frames from unbounded recursion.)

The thread replies as follows:

  { "from":<i>thread</i>, "frames":[<i>frame</i> ...] }

where each <i>frame</i> has the form:

  { "actor": <i>actor</i>,
    "depth": <i>depth</i>,
    "type": <i>type</i>,
    "this": <i>this</i>,
    ... }

where:

* <i>actor</i> is the name of an actor representing this frame;
* <i>depth</i> is the number of this frame, starting with zero for the youngest frame on the stack;
* <i>type</i> is a string indicating what sort of frame this is; and
* <i>this</i> is a grip on the value of <tt>this</tt> for this call.

The frame may have other properties, depending on <i>type</i>.

All actors mentioned in the frame or grips appearing in the frame (<i>actor</i>, <i>callee</i>, <i>environment</i>, and so on) are parented by the thread actor.

=== Global Code Frames ===

A frame for global code has the form:

  { "actor":<i>actor</i>,
    "depth":<i>depth</i>,
    "type":"global",
    "this":<i>this</i>,
    "where":<i>location</i>,
    "source":<i>source</i>,
    "environment":<i>environment</i> }

where:

* <i>location</i> is the source location of the current point of execution in the global code (see [[#Source_Locations|Source Locations]]);
* <i>environment</i> is a value representing the lexical environment of the current point of execution (see [[#Lexical_Environments|Lexical Environments]]);
* <i>source</i> is the source form described in [[#Loading_Script_Sources|Loading Script Sources]]

and other properties are as above.

=== Function Call Frames ===

A frame for an ordinary JavaScript function call has the form:

  { "actor":<i>actor</i>, "depth":<i>depth</i>, "type":"call", "this":<i>this</i>,
    "where":<i>location</i>, "environment":<i>environment</i>,
    "callee":<i>callee</i>, "arguments":<i>arguments</i> }

where:

* <i>callee</i> is a grip on the function value being called;
* <i>arguments</i> is an array of grips on the actual values passed to the function;

and other properties are as above.

If the callee is a host function, or a function scoped to some global other than the one to which we are attached, the <tt>"where"</tt> and <tt>"environment"</tt> properties are absent.

The argument list may be incomplete or inaccurate, for various reasons. If the program has assigned to its formal parameters, the original values passed may have been lost, and compiler optimizations may drop some argument values.

=== Eval Frames ===

A frame for a call to <tt>eval</tt> has the form:

  { "actor":<i>actor</i>, "depth":<i>depth</i>, "type":"eval", "this":<i>this</i>,
    "where":<i>location</i>, "environment":<i>environment</i> }

where the properties are as defined above.

=== Client Evaluation Frames ===

When the client evaluates an expression with an <tt>clientEvaluate</tt> packet, the evaluation appears on the stack as a special kind of frame, of the form:

  { "actor":<i>actor</i>, "depth":<i>depth</i>, "type":"clientEvaluate", "this":<i>this</i>,
    "where":<i>location</i>, "environment":<i>environment</i> }

where the properties are as defined above. In this case, <i>where</i> will be a location inside the expression provided by the debugger.

== Popping Stack Frames ==

The client can remove frames from the stack by sending a request of the form:

  { "to":<i>frameActor</i>, "type":"pop", "completionValue":<i>completion</i> }

where <i>frameActor</i> is the actor representing the stack frame to pop, and <i>completion</i> is a [[#Completion_Values|completion value]] describing how the frame should appear to have finished execution. All younger stack frames are also popped. The thread remains paused. The frame actor will reply:

  { "from":<i>frameActor</i>, "watches":[<i>watchActor</i> ...] }

where each <i>watchActor</i> is the name of a frame pop watch actor that has been triggered in the process of popping the given frame. If no frame pop watches are triggered, the <tt>watches</tt> property may be omitted.

<i>TODO: specify the error to return if the frame cannot be popped --- can host (C++) function frames be popped?</i>

== Evaluating Source-Language Expressions ==

To evaluate a source-language expression in a thread, the client sends a specialized <tt>"resume"</tt> packet of the form:

  { "to":<i>thread</i>, "type":"clientEvaluate", "expression":<i>expr</i>, "frame":<i>frame</i> }

This resumes the thread just as an ordinary <tt>"resume"</tt> packet does, but, rather than continuing execution where the pause took place, has the thread begin evaluation of the source-language expression given by <i>expr</i>, a string. The evaluation takes place in a new [[#Client_Evaluation_Frames|Client Evaluation Frame]], pushed on top of <i>thread</i>'s current stack, using the environment of <i>frame</i>. <i>Frame</i> must be a live actor for one of <i>thread</i>'s frames, and the given frame must be one from which we can retrieve a lexical environment; that is, it must not be the frame for a call to a non-debuggee function. When evaluation of <i>expr</i> completes, the client will report a <tt>clientEvaluate</tt> pause containing the expression's value.

If evaluating <i>expr</i> completes abruptly, this outcome is still reported via an <tt>clientEvaluated</tt> pause, so it is not necessary for the client to take explicit steps to catch exceptions thrown by the expression.

If <i>frame</i> is not the name of an actor for a frame currently on <i>thread</i>'s stack, the thread actor sends a reply of the form:

 { "from":<i>thread</i>, "error":"unknownFrame", "message":<i>message</i> }

where <i>message</i> provides any details that would be helpful to the debugger developers. In this case, the thread's state is unaffected.

If <i>frame</i> is not a frame whose environment we can access, the thread actor sends an error reply of the form:

  { "from":<i>thread</i>, "error":"notDebuggee", "message":<i>message</i> }

where <i>message</i> provides further appropriate details.

If the client sends a <code>"clientEvaluate"</code> packet to a thread that is not in the <b>Paused</b> state, the actor sends an error reply of the form:

  { "from":<i>thread</i>, "error":"wrongState", "message":<i>message</i> }

where <i>message</i> details which state the thread was in instead (to make debugging debuggers easier). In this case, the thread's state is unaffected.

<i>TODO: evaluate with given grips bound to given identifiers</i>

= Lexical Environments =

A lexical environment (written as <i>environment</i> in packet descriptions) records the identifier bindings visible at a particular point in the program. An environment has one of the following forms:

  { "type":"object", "actor":<i>actor</i>, "object":<i>object</i>, "parent":<i>parentEnvironment</i> }

This represents a scope chain element whose identifier bindings reflect the properties of <i>object</i> (a grip). This could be the global object (<tt>window</tt> in a browser), or a DOM element (for event handler content attributes, which have the input element, form, and document on their scope chain along with the <tt>window</tt>).

<i>Actor</i> is the name of an actor representing this lexical environment. The requests it can answer are described below.

<i>ParentEnvironment</i> is a lexical environment describing the next enclosing environment; the <tt>parent</tt> property is omitted on the outermost environment.

  { "type":"function", "actor":<i>actor</i>, "function":<i>function</i>,
    "bindings":<i>bindings</i>, "parent":<i>parentEnvironment</i> }

This represents the variable environment created by a call to <i>function</i> (a grip). <i>Bindings</i> describes the bindings in scope, including the function's arguments, the <tt>arguments</tt> object, and local <tt>var</tt> and function bindings; its form is described in detail below. The other properties are as described above.

  { "type":"with", "actor":<i>actor</i>, "object":<i>object</i>, "parent":<i>parentEnvironment</i> }

This represents an environment introduced by a <tt>with</tt> statement whose operand is <i>object</i> (a grip). The other properties are as described above.

  { "type":"block", "actor":<i>actor</i>, "bindings":<i>bindings</i>, "parent":<i>parentEnvironment</i> }

This represents an environment introduced by a <tt>let</tt> block, <tt>for-in</tt> statement, <tt>catch</tt> block, or the like. The properties are as described above.

A <i>bindings</i> value has the form:

  { "arguments":[ { <i>name</i>:<i>descriptor</i> }, ... ],
    "variables":{ <i>name</i>:<i>descriptor</i>, ... } }

Each <i>name</i> is the name of a bound identifier, as a string. Each <i>descriptor</i> is a [[#Property_Descriptors|property descriptor]] for the variable, presenting the variable's value as the descriptor's <tt>"value"</tt> property, and the variable's mutability as the descriptor's <tt>"writable"</tt> property. The descriptor's <tt>"configurable"</tt> property reflects whether the environment supports deleting and adding variables. Each descriptor's <tt>"enumerable"</tt> property is <tt>true</tt>.

The <tt>"arguments"</tt> list appears only in bindings for <tt>"function"</tt> environments. It lists the arguments in the order they appear in the function's definition. (The same name may appear several times in the list, as permitted by JavaScript; the name's last appearance is the one in scope in the function.)

Note that language implementations may omit some environment records from a function's scope if it can determine that the function would not use them. This means that it may be impossible for a debugger to find all the variables that ought to be in scope.

To fully enumerate the bindings introduced by any lexical environment, the client can send a request of the following form to the environment's actor:

  { "to":<i>envActor</i>, "type":"bindings" }

The actor will reply as follows:

  { "from":<i>envActor</i>, "bindings":<i>bindings</i> }

Note that this request elicits a <code>"threadWouldRun"</code> error reply when <i>envActor</i> refers to an object environment whose object is a proxy.

To change the value of a variable bound in a particular lexical environment, the client can send a request to the environment's actor:

  { "to":<i>envActor</i>, "type":"assign", "name":<i>name</i>, "value":<i>value</i> }

This changes the value of the identifier whose name is <i>name</i> (a string) to that represented by <i>value</i> (a grip). The actor will reply as follows, simply:

  { "from":<i>envActor</i> }

If the named identifier is immutable, the actor will send an error reply of the form:

  { "from":<i>envActor</i>, "error":"immutableBinding", "message":<i>message</i> }

If <i>envActor</i> refers to an object environment whose object is a proxy, or whose property named <i>name</i> has a setter function, this request elicits a <code>"threadWouldRun"</code> error reply.

== Lexical Environment Examples ==

For example, if we have the following JavaScript code:

  function f(x) {
    function g(y) {
      var z = "value of z";
      alert(x + y);
    }
  }

we set a breakpoint on the line containing the call to <tt>alert</tt>, and then evaluate the expression:

  f("argument to f")("argument to g")

then we would hit that breakpoint, eliciting a packet like the following:

  { "from":<i>thread</i>, "type":"paused", "actor":<i>pauseActor</i>,
    "why":{ "type":"breakpoint", "actors":[<i>breakpointActor</i>] },
    "frame":{ "actor":<i>frameActor</i>, "depth":1,
              "type":"call", "where":{ "url":"sample.js", "line":3 },
              "environment":{ "type":"function", "actor":<i>gFrameActor</i>,
                              "function":{ "type":"object", "class":"Function", "actor":<i>gActor</i> },
                              "functionName":"g",
                              "bindings":{ arguments: [ { "y": { "value":"argument to g", "configurable":"false",
                                                                 "writable":true, "enumerable":true } } ] },
                              "parent":{ "type":"function", "actor":<i>fFrameActor</i>,
                                         "function":{ "type":"object", "class":"Function", "actor":<i>fActor</i> },
                                         "functionName":"f",
                                         "bindings": { arguments: [ { "x": { "value":"argument to f", "configurable":"false",
                                                                      "writable":true, "enumerable":true } } ],
                                                       variables: { "z": { "value":"value of z", "configurable":"false",
                                                                           "writable":true, "enumerable":true } } },
                                         "parent":{ "type":"object", "actor":<i>globalCodeActor</i>,
                                                    "object":{ "type":"object", "class":"Global",
                                                               "actor":<i>globalObjectActor</i> }
                                                  }
                                       }
                            },
                         "callee":<i>gActor</i>, "calleeName":"g",
              "this":{ "type":"object", "class":"Function", "actor":<i>gActor</i> },
              "arguments":["argument to g"]
            }
  }

You can see here the three nested environment forms, starting with the <tt>environment</tt> property of the top stack frame, reported in the pause:

* The first environment form shows the environment record created by the call to <tt>g</tt>, with the string <tt>"argument to g"</tt> passed as the value of <tt>y</tt>.
* Because <tt>g</tt> is nested within <tt>f</tt>, each function object generated for <tt>g</tt> captures the environment of a call to the enclosing function <tt>f</tt>.  Thus, the next thing on <tt>g</tt>'s scope chain is an environment form for the call to <tt>f</tt>, where <tt>"argument to f"</tt> was passed as the vale of <tt>x</tt>.
* Because <tt>f</tt> is a top-level function, the (only) function object for <tt>f</tt> closes over the global object. This is the "type":"object" environment shown as the parent of <tt>f</tt>'s environment record.
* Because the global object is at the end of the scope chain, its environment form has no <tt>parent</tt> property.

= Breakpoints =

While a thread is paused, a client can set breakpoints in the thread's code by sending requests of the form:

  { "to":<i>thread</i>, "type":"setBreakpoint", "location":<i>location</i> }

where <i>location</i> is a [[#Source_Locations|source location]]. If the thread is able to establish a breakpoint at the given location, it replies:

  { "from":<i>thread</i>, "actor":<i>actor</i>, "actualLocation":<i>actualLocation</i> }

where <i>actor</i> is an actor representing the breakpoint (a child of the thread actor), and <i>actualLocation</i> is the location at which the breakpoint was really set. If <i>location</i> and <i>actualLocation</i> are the same, then the <tt>actualLocation</tt> property can be omitted.

If the thread cannot find the script referred to in <i>location</i>, it sends an error reply of the form:

  { "from":<i>thread</i>, "error":"noScript" }

If <i>location</i> refers to a line and column at which the given script has no program code, and no reasonable alternative location can be chosen (say, by skipping forward), then the thread sends an error reply of the form:

  { "from":<i>thread</i>, "error":"noCodeAtLineColumn" }

To delete a breakpoint, the client can send the breakpoint's actor a message of the form:

  { "to":<i>breakpointActor</i>, "type":"delete" }

to which the breakpoint actor will reply, simply:

  { "from":<i>breakpointActor</i> }

This closes communications with <i>breakpointActor</i>.

= Watchpoints =
= Frame Pop Watches =

<i>TODO: DOM node inspection, highlighting</i>

= Black Boxing Sources=

When a source a is black boxed, the debugger will not pause when it hits breakpoints or debugger statements inside that source. If pausing on exceptions is enabled and an exception is thrown inside a black boxed source, the debugger will not pause until the stack has unwound to a frame in a source that is not black boxed.

Note: Requesting a list of frames or sources from the thread actor, still receives black boxed sources and their frames, but they are marked as black boxed. This way, the client (and its front end) have all the information they need to implement any UI on top of this feature.

To black box a source:

  { "to": <i>sourceActor</i>, "type": "blackbox" }

The <i>sourceActor</i> responds with a blank response on success:

  { "from": <i>sourceActor</i> }

Or an error response on failure:

  { "from": <i>sourceActor</i>, "error": <i>reason</i> }

To un-black box a source:

  { "to": <i>sourceActor</i>, "type": "unblackbox" }

And once again, the <i>sourceActor</i> responds with a blank response on success:

  { "from": <i>sourceActor</i> }

Or an error response on failure:

  { "from": <i>sourceActor</i>, "error": <i>reason</i> }

<!-- Local Variables: -->
<!-- eval: (visual-line-mode) -->
<!-- page-delimiter: "^=" -->
<!-- End: --><|MERGE_RESOLUTION|>--- conflicted
+++ resolved
@@ -849,7 +849,6 @@
 
 Where each <i>sourceForm</i> has the following form:
 
-<<<<<<< HEAD
   { actor: <i>sourceActorID</i>,
     url: <i>sourceURL</i>,
     isBlackBoxed: <i>isBlackBoxed</i> }
@@ -857,9 +856,6 @@
 * <i>sourceActorID</i> is the source actor's id
 * <i>sourceURL</i> is the URL of the source represented by the source actor
 * <i>isBlackBoxed</i> is a boolean specifying whether the source is black boxed. See [[#Black_Boxing_Sources|Black Boxing Sources]].
-=======
-  { actor: <i>sourceActorID</i>, url: <i>sourceURL</i> }
->>>>>>> b367601b
 
 Each source actor exists throughout the thread's whole lifetime.
 
